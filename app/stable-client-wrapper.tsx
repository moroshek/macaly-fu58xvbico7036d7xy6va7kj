"use client";

import { useRef, useEffect } from "react"; // useEffect is already here

// Stability wrapper to prevent child component remounting
function StableWrapper({ children }: { children: React.ReactNode }) {
  const keyRef = useRef('stable-wrapper-key');
  const mountCountRef = useRef(0);

  useEffect(() => {
<<<<<<< HEAD
    mountCountRef.current += 1;
    console.log(`🔒 StableWrapper Mount #${mountCountRef.current} - Key: ${keyRef.current}`);

    return () => {
      console.log(`🔒 StableWrapper Unmount #${mountCountRef.current}`);
      console.trace('StableWrapper unmount trace - This should only happen on page navigation');
    };
  }, []);

=======
    // mountCountRef.current += 1;
    // console.log(`🔒 StableWrapper Mount #${mountCountRef.current} - Key: ${keyRef.current}`);
    
    // return () => {
    //   console.log(`🔒 StableWrapper Unmount #${mountCountRef.current}`);
    //   console.trace('StableWrapper unmount trace - This should only happen on page navigation');
    // };
  }, []);
  
>>>>>>> 49bf47c3
  return (
    <div key={keyRef.current} style={{ width: '100%', height: '100%', minHeight: '100vh' }}>
      {children}
    </div>
  );
}

// Component mount tracker for debugging
function LayoutMountTracker({ children }: { children: React.ReactNode }) {
  const layoutMountCount = useRef(0);

  useEffect(() => {
<<<<<<< HEAD
    layoutMountCount.current += 1;
    console.log(`🏗️ LayoutMountTracker Mount #${layoutMountCount.current}`);

    if (typeof window !== 'undefined') {
      const errorStates = {
        urlError: window.location.href.includes('error'),
        localStorageError: !!localStorage.getItem('app-error'),
        sessionStorageError: !!sessionStorage.getItem('app-error'),
      };

      if (Object.values(errorStates).some(Boolean)) {
        console.warn('🚨 LayoutMountTracker mounted with error states:', errorStates);
      }
    }

    return () => {
      console.log(`🏗️ LayoutMountTracker Unmount #${layoutMountCount.current}`);
      console.trace('LayoutMountTracker unmount trace');
    };
=======
    // layoutMountCount.current += 1;
    // console.log(`🏗️ LayoutMountTracker Mount #${layoutMountCount.current}`);
    
    // if (typeof window !== 'undefined') {
    //   const errorStates = {
    //     urlError: window.location.href.includes('error'),
    //     localStorageError: !!localStorage.getItem('app-error'),
    //     sessionStorageError: !!sessionStorage.getItem('app-error'),
    //   };
      
    //   if (Object.values(errorStates).some(Boolean)) {
    //     console.warn('🚨 LayoutMountTracker mounted with error states:', errorStates);
    //   }
    // }
    
    // return () => {
    //   console.log(`🏗️ LayoutMountTracker Unmount #${layoutMountCount.current}`);
    //   console.trace('LayoutMountTracker unmount trace');
    // };
>>>>>>> 49bf47c3
  }, []);

  return <>{children}</>;
}

export default function StableClientWrapper({ children }: { children: React.ReactNode }) {
<<<<<<< HEAD
  const wrapperMountCount = useRef(0); // Added by user

  useEffect(() => { // Added by user
    wrapperMountCount.current += 1;
    console.log(`🌟 StableClientWrapper Mount #${wrapperMountCount.current}`);
    console.log("--- StableClientWrapper useEffect running on CLIENT ---");

    return () => {
      console.log(`🌟 StableClientWrapper Unmount #${wrapperMountCount.current}`);
      console.trace('StableClientWrapper unmount trace');
    };
  }, []);

=======
  // Ensure any temporary test useEffect here is removed.
>>>>>>> 49bf47c3
  return (
    <LayoutMountTracker>
      <StableWrapper>
        {children}
      </StableWrapper>
    </LayoutMountTracker>
  );
}<|MERGE_RESOLUTION|>--- conflicted
+++ resolved
@@ -8,7 +8,6 @@
   const mountCountRef = useRef(0);
 
   useEffect(() => {
-<<<<<<< HEAD
     mountCountRef.current += 1;
     console.log(`🔒 StableWrapper Mount #${mountCountRef.current} - Key: ${keyRef.current}`);
 
@@ -18,17 +17,6 @@
     };
   }, []);
 
-=======
-    // mountCountRef.current += 1;
-    // console.log(`🔒 StableWrapper Mount #${mountCountRef.current} - Key: ${keyRef.current}`);
-    
-    // return () => {
-    //   console.log(`🔒 StableWrapper Unmount #${mountCountRef.current}`);
-    //   console.trace('StableWrapper unmount trace - This should only happen on page navigation');
-    // };
-  }, []);
-  
->>>>>>> 49bf47c3
   return (
     <div key={keyRef.current} style={{ width: '100%', height: '100%', minHeight: '100vh' }}>
       {children}
@@ -41,7 +29,6 @@
   const layoutMountCount = useRef(0);
 
   useEffect(() => {
-<<<<<<< HEAD
     layoutMountCount.current += 1;
     console.log(`🏗️ LayoutMountTracker Mount #${layoutMountCount.current}`);
 
@@ -61,34 +48,12 @@
       console.log(`🏗️ LayoutMountTracker Unmount #${layoutMountCount.current}`);
       console.trace('LayoutMountTracker unmount trace');
     };
-=======
-    // layoutMountCount.current += 1;
-    // console.log(`🏗️ LayoutMountTracker Mount #${layoutMountCount.current}`);
-    
-    // if (typeof window !== 'undefined') {
-    //   const errorStates = {
-    //     urlError: window.location.href.includes('error'),
-    //     localStorageError: !!localStorage.getItem('app-error'),
-    //     sessionStorageError: !!sessionStorage.getItem('app-error'),
-    //   };
-      
-    //   if (Object.values(errorStates).some(Boolean)) {
-    //     console.warn('🚨 LayoutMountTracker mounted with error states:', errorStates);
-    //   }
-    // }
-    
-    // return () => {
-    //   console.log(`🏗️ LayoutMountTracker Unmount #${layoutMountCount.current}`);
-    //   console.trace('LayoutMountTracker unmount trace');
-    // };
->>>>>>> 49bf47c3
   }, []);
 
   return <>{children}</>;
 }
 
 export default function StableClientWrapper({ children }: { children: React.ReactNode }) {
-<<<<<<< HEAD
   const wrapperMountCount = useRef(0); // Added by user
 
   useEffect(() => { // Added by user
@@ -102,9 +67,6 @@
     };
   }, []);
 
-=======
-  // Ensure any temporary test useEffect here is removed.
->>>>>>> 49bf47c3
   return (
     <LayoutMountTracker>
       <StableWrapper>
