--- conflicted
+++ resolved
@@ -54,14 +54,6 @@
 }
 
 export default function StableClientWrapper({ children }: { children: React.ReactNode }) {
-<<<<<<< HEAD
-  // Ensure any temporary test useEffect here is removed.
-=======
-  useEffect(() => { // Added this new useEffect
-    console.log('--- TEST LOG FROM StableClientWrapper useEffect ---');
-  }, []);
-
->>>>>>> 323753e1
   return (
     <LayoutMountTracker>
       <StableWrapper>
