/**
 * Custom hook for managing Ultravox sessions
 */

import { useState, useCallback, useEffect, useRef } from 'react';
import { UltravoxSession } from 'ultravox-client';
import { useToast } from '@/hooks/use-toast';
import { ErrorHandler } from '@/lib/error-handler';
import { getConfig } from '@/lib/config';
import { testWebSocketConnection } from '@/lib/ultravox-debug';
import { Utterance } from '@/app/page';

interface UseUltravoxSessionProps {
  onTranscriptUpdate: (transcript: Utterance[]) => void;
  onStatusChange: (status: string) => void;
  onSessionEnd: () => void;
  onError: (error: Error) => void; // Changed to Error type
}

export function useUltravoxSession({
  onTranscriptUpdate,
  onStatusChange,
  onSessionEnd,
  onError,
}: UseUltravoxSessionProps) {
  const [session, setSession] = useState<any>(null);
  const [isConnecting, setIsConnecting] = useState(false);
  const [callStatus, setCallStatus] = useState<string | null>(null);
  const [callEndReason, setCallEndReason] = useState<string | null>(null);
  const sessionRef = useRef<any>(null);
  const { toast } = useToast();
  const errorHandler = ErrorHandler.getInstance();
  const config = getConfig();

  /**
   * Initialize a new Ultravox session
   */
  const initializeSession = useCallback(async (joinUrl: string): Promise<boolean> => {
    try {
      console.log('[Ultravox] Starting initialization');
      setIsConnecting(true);

      // Check if UltravoxSession is available
      if (typeof UltravoxSession !== 'function') {
        throw new Error('UltravoxSession is not available - check import');
      }

      // Test WebSocket connectivity
      try {
        const wsTestResult = await testWebSocketConnection(joinUrl);
        if (!wsTestResult) {
          console.warn('[Ultravox] WebSocket connectivity test failed');
        }
      } catch (wsError) {
        console.warn('[Ultravox] WebSocket test failed but continuing:', wsError);
      }

      console.log('[Ultravox] Creating new session');
<<<<<<< HEAD
      const sessionOptions = { experimentalMessages: new Set() };
      console.log('[Debug] Initializing UltravoxSession with options (experimentalMessages set to new Set()):', { experimentalMessages: 'new Set()' });
      const newSession = new UltravoxSession(sessionOptions);
      sessionRef.current = newSession; // Assign to sessionRef early

      // Define ALL event handlers here, once, so they are in scope for add/remove.
      const handleMicMuteChange = (muted: boolean) => {
        console.log(`[Ultravox] micMutedNotifier event: Microphone is now ${muted ? 'MUTED' : 'UNMUTED'}`);
      };
=======
      const sessionOptions = {}; // Removed experimentalMessages
      console.log('[Debug] Initializing UltravoxSession with options (experimentalMessages removed):', sessionOptions);
      const newSession = new UltravoxSession(sessionOptions);
>>>>>>> e0292417

      const handleTranscript = () => {
        const currentSession = sessionRef.current;
        if (!currentSession) {
            console.log('[Ultravox] Transcript update but no current session in ref.');
            return;
        }
        try {
          console.log('[Ultravox] Transcript event. Current transcript count:', currentSession.transcripts?.length);
          if (currentSession.transcripts && Array.isArray(currentSession.transcripts)) {
            const validTranscripts = currentSession.transcripts
              .filter((transcript: any) => (
                  transcript &&
                  typeof transcript.text === 'string' &&
                  transcript.text.trim() !== '' &&
                  transcript.isFinal !== false 
              ))
              .map((transcript: any) => ({ 
                speaker: transcript.speaker === 'user' ? 'user' : 'agent',
                text: transcript.text.trim(),
              }));
            onTranscriptUpdate(validTranscripts);
          }
        } catch (err) {
          console.error('[Ultravox] Error processing transcript:', err);
        }
      };
<<<<<<< HEAD
      
=======

      // Status change handler
      const handleStatusChange = (eventOrStatus: any) => {
        console.log('[Ultravox] Raw status update event:', eventOrStatus); // Log raw event as requested

        let currentStatus: string | undefined;
        let reason: string | undefined;

        // Attempt to parse status and reason from the event structure
        if (typeof eventOrStatus === 'string') {
          currentStatus = eventOrStatus;
        } else if (eventOrStatus && typeof eventOrStatus.detail !== 'undefined') { // Check eventOrStatus.detail presence
          if (typeof eventOrStatus.detail === 'string') {
            currentStatus = eventOrStatus.detail;
          } else if (eventOrStatus.detail && typeof eventOrStatus.detail.status === 'string') { // Check eventOrStatus.detail.status
            currentStatus = eventOrStatus.detail.status;
            reason = eventOrStatus.detail.reason;
          }
        }
       
        // Fallback to session properties if not found in event, or if event is just a simple string
        // Ensure newSession is the session instance that these listeners are attached to.
        if (!currentStatus && newSession && typeof newSession.status === 'string') {
          currentStatus = newSession.status;
        }
        if (!reason && newSession && typeof newSession.endReason === 'string') { // Assuming endReason exists
          reason = newSession.endReason;
        }

        // Default to 'unknown' if status could not be determined
        currentStatus = currentStatus || 'unknown';

        console.log(`[Ultravox] Processed status: ${currentStatus}, Reason: ${reason || 'not provided'}`);
       
        // Call the external onStatusChange callback
        onStatusChange(currentStatus);

        if (currentStatus === 'disconnected') {
          console.log('[Ultravox] Session disconnected. Reason:', reason || 'unknown');
          onSessionEnd(); // Call the external onSessionEnd callback

          // Clean up listeners on this specific session instance
          // Ensure newSession, handleTranscript, this handleStatusChange, and handleError are in scope
          if (newSession) {
            console.log('[Ultravox] Removing event listeners from disconnected session.');
            newSession.removeEventListener('transcripts', handleTranscript);
            newSession.removeEventListener('status', handleStatusChange); // Pass the function itself
            newSession.removeEventListener('error', handleError);
          }
        }
        // N.B. User example had 'connected' status handling, but current hook only calls onStatusChange.
        // This is fine, as onStatusChange will receive 'connected'.
      };

      // Error handler
>>>>>>> e0292417
      const handleError = (event: any) => {
        const errorObj = event?.error || event;
        console.error('[Ultravox] Error:', errorObj);
        let errorToReport: Error;
        if (errorObj instanceof Error) {
          errorToReport = errorObj;
        } else if (typeof errorObj?.message === 'string') {
          errorToReport = new Error(errorObj.message);
        } else if (typeof errorObj === 'string') {
          errorToReport = new Error(errorObj);
        } else {
          errorToReport = new Error('An unknown Ultravox error occurred.');
        }
        onError(errorToReport);
      };

      const localHandleStatusUpdate = async (event: any) => {
        console.log('[Ultravox] Raw status event object:', event);

        const currentSessionInstance = sessionRef.current; // Use sessionRef consistently
        if (!currentSessionInstance) {
            console.warn('[Ultravox] Status update but no current session in ref.');
            return;
        }
        
        const currentStatus = event.detail?.status;
        // const previousStatus = event.detail?.previousStatus; // Not used in provided logic yet, but parsed

        setCallStatus(currentStatus || null);
        onStatusChange(currentStatus || 'unknown'); // Call prop callback

        if (currentStatus === 'idle') {
          console.log(`[Ultravox] In 'idle' state. Current session.micMuted: ${currentSessionInstance.micMuted}`);
          if (currentSessionInstance.micMuted) {
            console.log('[Ultravox] Session is idle, attempting to unmute microphone...');
            try {
              await currentSessionInstance.unmuteMic();
              console.log('[Ultravox] Microphone unmuted successfully.');
            } catch (unmuteError) {
              console.error('[Ultravox] Error unmuting microphone when idle:', unmuteError);
              onError(unmuteError instanceof Error ? unmuteError : new Error(String(unmuteError)));
            }
          } else {
            console.log('[Ultravox] Session is idle, microphone is already unmuted.');
          }
        } else if (currentStatus === 'listening') {
          console.log('[Ultravox] Session is listening (mic should be active).');
        } else if (currentStatus === 'disconnected') {
          const finalReason = currentSessionInstance.endReason || event.detail?.reason || 'unknown';
          console.log(`[Ultravox] Session disconnected. Reason: ${finalReason}`);
          setCallEndReason(finalReason);
          onSessionEnd(); // Call prop callback

          console.log('[Ultravox] Removing event listeners upon disconnect for session.');
          currentSessionInstance.removeEventListener('transcripts', handleTranscript);
          currentSessionInstance.removeEventListener('status', localHandleStatusUpdate);
          currentSessionInstance.removeEventListener('error', handleError);
          // Note: handleMicMuteChange removal is now correctly scoped
          if (currentSessionInstance.micMutedNotifier && typeof (currentSessionInstance.micMutedNotifier as any).removeListener === 'function') {
            (currentSessionInstance.micMutedNotifier as any).removeListener(handleMicMuteChange);
          }

          if (sessionRef.current === currentSessionInstance) {
            sessionRef.current = null;
          }
          setSession(null); // Clear main session state
        }
      };
      
      // Add event listeners using the handlers defined above
      newSession.addEventListener('transcripts', handleTranscript);
<<<<<<< HEAD
      newSession.addEventListener('status', localHandleStatusUpdate); 
=======
      newSession.addEventListener('status', handleStatusChange);
>>>>>>> e0292417
      newSession.addEventListener('error', handleError);
      
      if (newSession.micMutedNotifier && typeof (newSession.micMutedNotifier as any).addListener === 'function') {
        console.log('[Ultravox] Adding micMutedNotifier event listener.');
        (newSession.micMutedNotifier as any).addListener(handleMicMuteChange);
      }

      console.log('[Ultravox] Joining call...');
      console.log('[Debug] Calling Ultravox SDK joinCall with joinUrl:', joinUrl);
      await newSession.joinCall(joinUrl);
      console.log('[Ultravox] Successfully joined call');
<<<<<<< HEAD
      
      setSession(newSession); 
=======

      // Unmute microphone
      try {
        if (typeof newSession.unmuteMic === 'function') {
          console.log('[Ultravox] Attempting to unmute microphone (SDK call)...'); // Added
          newSession.unmuteMic();
          console.log('[Ultravox] Microphone unmuted');
        }
      } catch (micError) {
        console.error('[Ultravox] Error unmuting microphone:', micError);
      }

      sessionRef.current = newSession;
      setSession(newSession);
>>>>>>> e0292417
      setIsConnecting(false);
      return true;
    } catch (error: any) {
      console.error('[Ultravox] Error initializing session:', error);
      setIsConnecting(false);

      const appError = errorHandler.handle(error, { source: 'ultravox_init' });
      onError(new Error(appError.userMessage || appError.message));

      toast({
        title: 'Connection Error',
        description: appError.userMessage || 'Could not connect to the interview service.',
        variant: 'destructive',
      });
<<<<<<< HEAD
      
      const sessionToClean = sessionRef.current; // Use the instance from the ref for cleanup
      if (sessionToClean && typeof sessionToClean.removeEventListener === 'function') {
        console.log('[Ultravox] Cleaning up listeners due to join call error on session instance from ref:', sessionToClean.id);
        sessionToClean.removeEventListener('transcripts', handleTranscript); // handleTranscript is in scope
        sessionToClean.removeEventListener('status', localHandleStatusUpdate); // localHandleStatusUpdate is in scope
        sessionToClean.removeEventListener('error', handleError); // handleError is in scope
        if (sessionToClean.micMutedNotifier && typeof (sessionToClean.micMutedNotifier as any).removeListener === 'function') {
            console.log('[Ultravox] Removing micMutedNotifier listener due to join call error.');
            (sessionToClean.micMutedNotifier as any).removeListener(handleMicMuteChange); // handleMicMuteChange is in scope
        }
      }
      
      if (sessionRef.current) { 
        sessionRef.current = null;
      }
      setSession(null); 
=======

      if (newSession && typeof newSession.removeEventListener === 'function') {
        console.log('[Ultravox] Cleaning up listeners due to join call error.');
        newSession.removeEventListener('transcripts', handleTranscript);
        newSession.removeEventListener('status', handleStatusChange);
        newSession.removeEventListener('error', handleError);
      }
>>>>>>> e0292417
      return false;
    }
  }, [
      onTranscriptUpdate, 
      onStatusChange, 
      onSessionEnd, 
      onError, 
      toast, 
      errorHandler, 
      // config variable is not directly used in useCallback, UltravoxSession might use env vars via process.env
      setCallStatus, 
      setCallEndReason
    ]);

  /**
   * End the current session
   */
  const endSession = useCallback(async () => {
    const currentSession = sessionRef.current; // Capture current session from ref
    if (currentSession && typeof currentSession.leaveCall === 'function') {
      try {
        console.log('[Ultravox] endSession: Attempting to leave call...');
        await currentSession.leaveCall(); // This should trigger 'disconnected' status event
        console.log('[Ultravox] endSession: leaveCall promise resolved.');
      } catch (error) {
        console.error('[Ultravox] endSession: Error during leaveCall:', error);
        // Call onError prop, as this is an unexpected error during cleanup
        onError(error instanceof Error ? error : new Error(String(error)));
      }
    } else {
      console.log('[Ultravox] endSession: No current session or leaveCall not available.');
    }
  }, [onError]); // Added onError as a dependency

  /**
   * Get current session transcripts
   */
  const getTranscripts = useCallback((): Utterance[] => {
    if (!sessionRef.current || !sessionRef.current.transcripts) {
      return [];
    }

    return sessionRef.current.transcripts
      .filter((t: any) => t && t.text && typeof t.text === 'string')
      .map((t: any) => ({
        speaker: t.speaker === 'user' ? 'user' : 'agent',
        text: t.text.trim(),
      }));
  }, []);

  /**
   * Check if microphone is muted
   */
  const isMicMuted = useCallback((): boolean => {
    if (sessionRef.current && typeof sessionRef.current.isMicMuted === 'function') {
      return sessionRef.current.isMicMuted();
    }
    return false;
  }, []);

  /**
   * Toggle microphone mute
   */
  const toggleMic = useCallback(() => {
    if (!sessionRef.current) return;

    if (isMicMuted()) {
      sessionRef.current.unmuteMic?.();
    } else {
      sessionRef.current.muteMic?.();
    }
  }, [isMicMuted]);

  // Cleanup on unmount
  useEffect(() => {
    return () => {
      if (sessionRef.current) {
        endSession();
      }
    };
  }, [endSession]);

  return {
    session,
    isConnecting,
    initializeSession,
    endSession,
    getTranscripts,
    isMicMuted,
    toggleMic,
    callStatus, // Added
    callEndReason, // Added
  };
}<|MERGE_RESOLUTION|>--- conflicted
+++ resolved
@@ -56,7 +56,7 @@
       }
 
       console.log('[Ultravox] Creating new session');
-<<<<<<< HEAD
+
       const sessionOptions = { experimentalMessages: new Set() };
       console.log('[Debug] Initializing UltravoxSession with options (experimentalMessages set to new Set()):', { experimentalMessages: 'new Set()' });
       const newSession = new UltravoxSession(sessionOptions);
@@ -66,12 +66,7 @@
       const handleMicMuteChange = (muted: boolean) => {
         console.log(`[Ultravox] micMutedNotifier event: Microphone is now ${muted ? 'MUTED' : 'UNMUTED'}`);
       };
-=======
-      const sessionOptions = {}; // Removed experimentalMessages
-      console.log('[Debug] Initializing UltravoxSession with options (experimentalMessages removed):', sessionOptions);
-      const newSession = new UltravoxSession(sessionOptions);
->>>>>>> e0292417
-
+      
       const handleTranscript = () => {
         const currentSession = sessionRef.current;
         if (!currentSession) {
@@ -98,65 +93,7 @@
           console.error('[Ultravox] Error processing transcript:', err);
         }
       };
-<<<<<<< HEAD
-      
-=======
-
-      // Status change handler
-      const handleStatusChange = (eventOrStatus: any) => {
-        console.log('[Ultravox] Raw status update event:', eventOrStatus); // Log raw event as requested
-
-        let currentStatus: string | undefined;
-        let reason: string | undefined;
-
-        // Attempt to parse status and reason from the event structure
-        if (typeof eventOrStatus === 'string') {
-          currentStatus = eventOrStatus;
-        } else if (eventOrStatus && typeof eventOrStatus.detail !== 'undefined') { // Check eventOrStatus.detail presence
-          if (typeof eventOrStatus.detail === 'string') {
-            currentStatus = eventOrStatus.detail;
-          } else if (eventOrStatus.detail && typeof eventOrStatus.detail.status === 'string') { // Check eventOrStatus.detail.status
-            currentStatus = eventOrStatus.detail.status;
-            reason = eventOrStatus.detail.reason;
-          }
-        }
-       
-        // Fallback to session properties if not found in event, or if event is just a simple string
-        // Ensure newSession is the session instance that these listeners are attached to.
-        if (!currentStatus && newSession && typeof newSession.status === 'string') {
-          currentStatus = newSession.status;
-        }
-        if (!reason && newSession && typeof newSession.endReason === 'string') { // Assuming endReason exists
-          reason = newSession.endReason;
-        }
-
-        // Default to 'unknown' if status could not be determined
-        currentStatus = currentStatus || 'unknown';
-
-        console.log(`[Ultravox] Processed status: ${currentStatus}, Reason: ${reason || 'not provided'}`);
-       
-        // Call the external onStatusChange callback
-        onStatusChange(currentStatus);
-
-        if (currentStatus === 'disconnected') {
-          console.log('[Ultravox] Session disconnected. Reason:', reason || 'unknown');
-          onSessionEnd(); // Call the external onSessionEnd callback
-
-          // Clean up listeners on this specific session instance
-          // Ensure newSession, handleTranscript, this handleStatusChange, and handleError are in scope
-          if (newSession) {
-            console.log('[Ultravox] Removing event listeners from disconnected session.');
-            newSession.removeEventListener('transcripts', handleTranscript);
-            newSession.removeEventListener('status', handleStatusChange); // Pass the function itself
-            newSession.removeEventListener('error', handleError);
-          }
-        }
-        // N.B. User example had 'connected' status handling, but current hook only calls onStatusChange.
-        // This is fine, as onStatusChange will receive 'connected'.
-      };
-
-      // Error handler
->>>>>>> e0292417
+
       const handleError = (event: any) => {
         const errorObj = event?.error || event;
         console.error('[Ultravox] Error:', errorObj);
@@ -228,11 +165,7 @@
       
       // Add event listeners using the handlers defined above
       newSession.addEventListener('transcripts', handleTranscript);
-<<<<<<< HEAD
       newSession.addEventListener('status', localHandleStatusUpdate); 
-=======
-      newSession.addEventListener('status', handleStatusChange);
->>>>>>> e0292417
       newSession.addEventListener('error', handleError);
       
       if (newSession.micMutedNotifier && typeof (newSession.micMutedNotifier as any).addListener === 'function') {
@@ -244,25 +177,8 @@
       console.log('[Debug] Calling Ultravox SDK joinCall with joinUrl:', joinUrl);
       await newSession.joinCall(joinUrl);
       console.log('[Ultravox] Successfully joined call');
-<<<<<<< HEAD
       
       setSession(newSession); 
-=======
-
-      // Unmute microphone
-      try {
-        if (typeof newSession.unmuteMic === 'function') {
-          console.log('[Ultravox] Attempting to unmute microphone (SDK call)...'); // Added
-          newSession.unmuteMic();
-          console.log('[Ultravox] Microphone unmuted');
-        }
-      } catch (micError) {
-        console.error('[Ultravox] Error unmuting microphone:', micError);
-      }
-
-      sessionRef.current = newSession;
-      setSession(newSession);
->>>>>>> e0292417
       setIsConnecting(false);
       return true;
     } catch (error: any) {
@@ -277,7 +193,6 @@
         description: appError.userMessage || 'Could not connect to the interview service.',
         variant: 'destructive',
       });
-<<<<<<< HEAD
       
       const sessionToClean = sessionRef.current; // Use the instance from the ref for cleanup
       if (sessionToClean && typeof sessionToClean.removeEventListener === 'function') {
@@ -295,15 +210,6 @@
         sessionRef.current = null;
       }
       setSession(null); 
-=======
-
-      if (newSession && typeof newSession.removeEventListener === 'function') {
-        console.log('[Ultravox] Cleaning up listeners due to join call error.');
-        newSession.removeEventListener('transcripts', handleTranscript);
-        newSession.removeEventListener('status', handleStatusChange);
-        newSession.removeEventListener('error', handleError);
-      }
->>>>>>> e0292417
       return false;
     }
   }, [
